<<<<<<< HEAD
# Create a builder image with the compilers, etc. needed
FROM cblmariner.azurecr.io/cblmariner:1.0 AS build-env

# Install all the required packages for building. This list is probably
# longer than necessary.
RUN echo " Install Git/CA certificates "
RUN tdnf install -y \
        git \
        ca-certificates

RUN echo " Install Core dependencies "
RUN tdnf install -y \
        alsa-lib \
        alsa-lib-devel  \
        autoconf  \
        automake  \
        binutils  \
        bison  \
        build-essential  \
        clang  \
        clang-devel  \
        cmake  \
        dbus  \
        dbus-devel  \
        dbus-glib  \
        dbus-glib-devel  \
        diffutils  \
        elfutils-devel  \
        file-libs  \
        flex  \
        fontconfig-devel  \
        gawk  \
        gcc  \
        gettext  \
        glibc-devel  \
        glib-schemas \
        gobject-introspection  \
        gobject-introspection-devel  \
        harfbuzz  \
        harfbuzz-devel  \
        kernel-headers  \
        intltool \
        libatomic_ops  \
        libcap-devel  \
        libffi  \
        libffi-devel  \
        libgudev  \
        libgudev-devel  \
        libjpeg-turbo  \
        libjpeg-turbo-devel  \
        libltdl  \
        libltdl-devel  \
        libpng-devel  \
        libtiff  \
        libtiff-devel  \
        libusb  \
        libusb-devel  \
        libwebp  \
        libwebp-devel  \
        libxml2 \
        libxml2-devel  \
        make  \
        meson  \
        newt  \
        nss  \
        nss-libs  \
        openldap  \
        openssl-devel  \
        pam-devel  \
        pango  \
        pango-devel  \
        patch  \
        perl-XML-Parser \
        polkit-devel  \
        python2-devel \
        python3-mako  \
        sqlite-devel \
        systemd-devel  \
        unzip  \
        vala  \
        vala-devel  \
        vala-tools

COPY config/mariner_user.key /etc/tdnf/mariner_user.key
COPY config/mariner_user.crt /etc/tdnf/mariner_user.crt
COPY config/migrated-marinerui-x86_64.repo /etc/yum.repos.d/migrated-marinerui.repo

RUN echo " Install UI dependencies "
RUN tdnf    install -y \
            cairo \
            cairo-devel \
            libdrm-devel \
            libepoxy-devel \
            libevdev \
            libevdev-devel \
            libinput \
            libinput-devel \
            libpciaccess-devel \
            libSM-devel \
            libsndfile \
            libsndfile-devel \
            libXcursor \
            libXcursor-devel \
            libXdamage-devel \
            libXfont2-devel \
            libXi \
            libXi-devel \
            libxkbcommon-devel \
            libxkbfile-devel \
            libXrandr \
            libxshmfence-devel \
            libXtst \
            libXtst-devel \
            libXxf86vm-devel \
            meson \
            wayland-devel \
            wayland-protocols-devel \
            xkbcomp \
            xkeyboard-config \
            xorg-x11-server-devel \
            xorg-x11-util-macros


# Create an image with builds of FreeRDP and Weston
FROM build-env AS dev

ARG WSLG_VERSION="<current>"
ARG WSLG_ARCH="x86_64"

WORKDIR /work
RUN echo "WSLG (" ${WSLG_ARCH} "):" ${WSLG_VERSION} > /work/versions.txt

#
# Build runtime dependencies.
#

ENV DESTDIR=/work/build
ENV PREFIX=/usr
ENV PKG_CONFIG_PATH=${DESTDIR}${PREFIX}/lib/pkgconfig:${DESTDIR}${PREFIX}/lib/${WSLG_ARCH}-linux-gnu/pkgconfig:${DESTDIR}${PREFIX}/share/pkgconfig
ENV C_INCLUDE_PATH=${DESTDIR}${PREFIX}/include/freerdp2:${DESTDIR}${PREFIX}/include/winpr2
ENV CPLUS_INCLUDE_PATH=${C_INCLUDE_PATH}
ENV LIBRARY_PATH=${DESTDIR}${PREFIX}/lib

# Build FreeRDP
COPY vendor/FreeRDP /work/vendor/FreeRDP
WORKDIR /work/vendor/FreeRDP
RUN cmake -G Ninja \
        -B build \
        -DCMAKE_INSTALL_PREFIX=${PREFIX} \
        -DCMAKE_INSTALL_LIBDIR=${PREFIX}/lib \
        -DCMAKE_BUILD_TYPE=RelWithDebInfo \
        -DWITH_SERVER=ON \
        -DWITH_CLIENT=OFF \
        -DWITH_CLIENT_COMMON=OFF \
        -DWITH_CLIENT_CHANNELS=OFF \
        -DWITH_CLIENT_INTERFACE=OFF \
        -DWITH_PROXY=OFF \
        -DWITH_SHADOW=OFF \
        -DWITH_SAMPLE=OFF && \
    ninja -C build -j8 install
RUN echo 'FreeRDP:' `git --git-dir=/work/vendor/FreeRDP/.git rev-parse --verify HEAD` >> /work/versions.txt

# Build Weston
COPY vendor/weston /work/vendor/weston
WORKDIR /work/vendor/weston
RUN meson --prefix=${PREFIX} build \
        -Dbackend-default=rdp \
        -Dbackend-drm=false \
        -Dbackend-drm-screencast-vaapi=false \
        -Dbackend-headless=false \
        -Dbackend-wayland=false \
        -Dbackend-x11=false \
        -Dbackend-fbdev=false \
        -Dcolor-management-colord=false \
        -Dscreenshare=false \
        -Dremoting=false \
        -Dpipewire=false \
        -Dshell-desktop=false \
        -Dshell-fullscreen=false \
        -Dcolor-management-lcms=false \
        -Dshell-ivi=false \
        -Dshell-kiosk=false \
        -Ddemo-clients=false \
        -Dsimple-clients=[] \
        -Dtools=[] \
        -Dresize-pool=false \
        -Dwcap-decode=false \
        -Dtest-junit-xml=false && \
    ninja -C build -j8 install
RUN echo 'weston:' `git --git-dir=/work/vendor/weston/.git rev-parse --verify HEAD` >> /work/versions.txt

# Build PulseAudio
COPY vendor/pulseaudio /work/vendor/pulseaudio
WORKDIR /work/vendor/pulseaudio
RUN meson --prefix=${PREFIX} build -Ddatabase=simple -Dbluez5=false -Dtests=false
RUN ninja -C build -j8 install
RUN echo 'pulseaudio:' `git --git-dir=/work/vendor/pulseaudio/.git rev-parse --verify HEAD` >> /work/versions.txt

# Build sharedguestalloc
COPY vendor/sharedguestalloc /work/vendor/sharedguestalloc
WORKDIR /work/vendor/sharedguestalloc
RUN make -j8
RUN echo 'sharedguestalloc:' `git --git-dir=/work/vendor/sharedguestalloc/.git rev-parse --verify HEAD` >> /work/versions.txt

# Build WSLGd Daemon
COPY WSLGd /work/WSLGd
WORKDIR /work/WSLGd
RUN meson --prefix=${PREFIX} build && \
    ninja -C build -j8 install

########################################################################
########################################################################

## Create the distro image with just what's needed at runtime

FROM cblmariner.azurecr.io/cblmariner:1.0 AS runtime

COPY config/mariner_user.key /etc/tdnf/mariner_user.key
COPY config/mariner_user.crt /etc/tdnf/mariner_user.crt
COPY config/migrated-marinerui.repo /etc/yum.repos.d/migrated-marinerui.repo

RUN echo " Install Core/UI Runtime Dependencies "
RUN tdnf    install -y \
            cairo \
            dbus \
            dbus-glib \
            freefont \
            libinput \
            libjpeg-turbo \
            libltdl \
            libpng \
            libsndfile \
            libwayland-client \
            libwayland-server \
            libwebp \
            libXcursor \
            libxkbcommon \
            libXrandr \
            pango \
            tzdata \
            wayland-protocols-devel \
            xcursor-themes \
            xorg-x11-apps \
            xorg-x11-server-Xwayland \
            xorg-x11-xtrans-devel

RUN rm /etc/tdnf/mariner_user.key && \
    rm /etc/tdnf/mariner_user.crt && \
    rm /etc/yum.repos.d/migrated-marinerui.repo 

# Install packages to aid in development.
# TODO: these should not be included when building the retail image.
RUN tdnf install -y \
            gdb \
            nano \
            procps-ng \
            vim

# Create wslg user.
RUN useradd -u 1000 --create-home wslg && \
    mkdir /home/wslg/.config && \
    chown wslg /home/wslg/.config

# Copy config files.
COPY config/wsl.conf /etc/wsl.conf
COPY config/weston.ini /home/wslg/.config/weston.ini

# Copy default icon file.
COPY resources/linux.png /usr/share/icons/wsl/linux.png

# Copy the build artifacts from the build stage.
COPY --from=dev /work/build /

COPY --from=dev /work/versions.txt /etc/versions.txt

COPY --from=dev /work/vendor/sharedguestalloc/libsharedguestalloc.so /usr/lib/libsharedguestalloc.so

=======
# Create a builder image with the compilers, etc. needed
FROM cblmariner.azurecr.io/cblmariner:1.0 AS build-env

# Install all the required packages for building. This list is probably
# longer than necessary.
RUN echo " Install Git/CA certificates "
RUN tdnf install -y \
        git \
        ca-certificates

RUN echo " Install Core dependencies "
RUN tdnf install -y \
        alsa-lib \
        alsa-lib-devel  \
        autoconf  \
        automake  \
        binutils  \
        bison  \
        build-essential  \
        cairo \
        cairo-devel  \
        clang  \
        clang-devel  \
        cmake  \
        dbus  \
        dbus-devel  \
        dbus-glib  \
        dbus-glib-devel  \
        diffutils  \
        elfutils-devel  \
        file-libs  \
        flex  \
        fontconfig-devel  \
        gawk  \
        gcc  \
        gettext  \
        glibc-devel  \
        glib-schemas \
        gobject-introspection  \
        gobject-introspection-devel  \
        harfbuzz  \
        harfbuzz-devel  \
        kernel-headers  \
        intltool \
        libatomic_ops  \
        libcap-devel  \
        libffi  \
        libffi-devel  \
        libgudev  \
        libgudev-devel  \
        libjpeg-turbo  \
        libjpeg-turbo-devel  \
        libltdl  \
        libltdl-devel  \
        libpng-devel  \
        libtiff  \
        libtiff-devel  \
        libusb  \
        libusb-devel  \
        libwebp  \
        libwebp-devel  \
        libxml2 \
        libxml2-devel  \
        make  \
        meson  \
        newt  \
        nss  \
        nss-libs  \
        openldap  \
        openssl-devel  \
        pam-devel  \
        pango  \
        pango-devel  \
        patch  \
        perl-XML-Parser \
        polkit-devel  \
        python2-devel \
        python3-mako  \
        sqlite-devel \
        systemd-devel  \
        unzip  \
        vala  \
        vala-devel  \
        vala-tools

COPY config/mariner_user.key /etc/tdnf/mariner_user.key
COPY config/mariner_user.crt /etc/tdnf/mariner_user.crt
COPY config/marinerui-derivative-public.repo /etc/yum.repos.d/marinerui-derivative-public.repo
COPY config/xwayland_log.patch /work/vendor/xwayland_log.patch

RUN echo " Install UI dependencies "
RUN tdnf    install -y \
            atk \
            gdk-pixbuf \
            gdk-pixbuf-devel \
            gtk2 \
            libinput-devel \
            libSM-devel \
            libXcursor \
            libXcursor-devel \
            libXdamage-devel \
            libXfont-devel \
            libXfont2-devel \
            libXi \
            libXi-devel \
            libXtst \
            libXtst-devel \
            libXv-devel \
            libXxf86vm-devel \
            libepoxy-devel \
            libevdev \
            libevdev-devel \
            libinput \
            libpciaccess-devel \
            libsndfile \
            libsndfile-devel \
            libva \
            libva-devel \
            libxkbfile-devel \
            libxshmfence-devel \
            lxrandr \
            wayland-protocols-devel \
            xcb-util-devel \
            xcb-util-keysyms-devel \
            xcursor-themes \
            xorg-server-devel 

# Create an image with builds of FreeRDP and Weston
FROM build-env AS dev

ARG WSLG_VERSION="<current>"
ARG WSLG_ARCH="x86_64"

RUN echo "WSLG (" ${WSLG_ARCH} "):" ${WSLG_VERSION} > /work/versions.txt

### Meson
# The version of Meson on Mariner repo is too old
RUN \
wget https://bootstrap.pypa.io/get-pip.py && \
python3 get-pip.py --force-reinstall && \
pip3 install --upgrade --force-reinstall meson

#
# Build build-time dependencies.
#

### xcursorgen
WORKDIR /work/vendor
RUN \
wget https://www.x.org/archive/individual/app/xcursorgen-1.0.7.tar.bz2 && \
tar -xvf xcursorgen-1.0.7.tar.bz2 && \
cd xcursorgen-1.0.7/ && \
./configure --prefix=/usr && \
make && \
make install 

#
# Build runtime dependencies.
#

ENV DESTDIR=/work/build
ENV PREFIX=/usr
ENV PKG_CONFIG_PATH=${DESTDIR}${PREFIX}/lib/pkgconfig:${DESTDIR}${PREFIX}/lib/${WSLG_ARCH}-linux-gnu/pkgconfig:${DESTDIR}${PREFIX}/share/pkgconfig
ENV C_INCLUDE_PATH=${DESTDIR}${PREFIX}/include:${DESTDIR}${PREFIX}/include/freerdp2:${DESTDIR}${PREFIX}/include/winpr2
ENV CPLUS_INCLUDE_PATH=${C_INCLUDE_PATH}
ENV LIBRARY_PATH=${DESTDIR}${PREFIX}/lib

# Build wayland
COPY vendor/wayland /work/vendor/wayland
WORKDIR /work/vendor/wayland
RUN ./autogen.sh --prefix=${PREFIX} --disable-documentation && \
    make -j8 && make install
RUN echo 'wayland:' `git --git-dir=/work/vendor/wayland/.git rev-parse --verify HEAD` >> /work/versions.txt

### libxkbcommon
WORKDIR /work/vendor
RUN \
wget https://xkbcommon.org/download/libxkbcommon-1.0.1.tar.xz && \
tar -xvf libxkbcommon-1.0.1.tar.xz && \
cd libxkbcommon-1.0.1/ && \
mkdir build && \
cd    build && \
meson --prefix=${PREFIX} -Dbuildtype=release -Denable-docs=false .. && \
ninja && \
ninja install

### Xorg-Server 
WORKDIR /work/vendor
RUN \
wget https://www.x.org/pub/individual/xserver/xorg-server-1.20.9.tar.bz2 && \
tar -xvf xorg-server-1.20.9.tar.bz2 && \
cd xorg-server-1.20.9/ && \
patch -p1 < ../xwayland_log.patch && \
./configure --prefix=${PREFIX}  \
            --enable-glamor     \
            --enable-xwayland   \
            --enable-install-setuid  \
            --enable-suid-wrapper    \
            --disable-systemd-logind \
            --enable-libunwind=no    \
            --with-xkb-output=/var/lib/xkb && \
make && \
make install

### xkbcomp
WORKDIR /work/vendor
RUN \
wget https://www.x.org/archive/individual/app/xkbcomp-1.4.4.tar.bz2 && \
tar -xvf xkbcomp-1.4.4.tar.bz2 && \
cd xkbcomp-1.4.4/ && \
./configure --prefix=${PREFIX} && \
make && \
make install

### Xkeyboard-config
WORKDIR /work/vendor
RUN \
wget https://www.x.org/archive/individual/data/xkeyboard-config/xkeyboard-config-2.31.tar.bz2 && \
tar -xvf xkeyboard-config-2.31.tar.bz2 && \
cd xkeyboard-config-2.31 && \
./configure --prefix=${PREFIX} && \
make && \
make install

### xcursor-themes
WORKDIR /work/vendor
RUN \
wget https://www.x.org/archive/individual/data/xcursor-themes-1.0.6.tar.bz2 && \
tar -xvf xcursor-themes-1.0.6.tar.bz2 && \
cd xcursor-themes-1.0.6/ && \
./configure --prefix=${PREFIX} && \
make && \
make install 

# Build FreeRDP
COPY vendor/FreeRDP /work/vendor/FreeRDP
WORKDIR /work/vendor/FreeRDP
RUN cmake -G Ninja \
        -B build \
        -DCMAKE_INSTALL_PREFIX=${PREFIX} \
        -DCMAKE_INSTALL_LIBDIR=${PREFIX}/lib \
        -DCMAKE_BUILD_TYPE=RelWithDebInfo \
        -DWITH_SERVER=ON \
        -DWITH_CHANNEL_GFXREDIR=ON \
        -DWITH_CHANNEL_RDPAPPLIST=ON \
        -DWITH_CLIENT=OFF \
        -DWITH_CLIENT_COMMON=OFF \
        -DWITH_CLIENT_CHANNELS=OFF \
        -DWITH_CLIENT_INTERFACE=OFF \
        -DWITH_PROXY=OFF \
        -DWITH_SHADOW=OFF \
        -DWITH_SAMPLE=OFF && \
    cd    build && \
    ninja && \
    ninja install
RUN echo 'FreeRDP:' `git --git-dir=/work/vendor/FreeRDP/.git rev-parse --verify HEAD` >> /work/versions.txt

# Build Weston
COPY vendor/weston /work/vendor/weston
WORKDIR /work/vendor/weston
RUN meson --prefix=${PREFIX} build \
        -Dbackend-default=rdp \
        -Dbackend-drm=false \
        -Dbackend-drm-screencast-vaapi=false \
        -Dbackend-headless=false \
        -Dbackend-wayland=false \
        -Dbackend-x11=false \
        -Dbackend-fbdev=false \
        -Dcolor-management-colord=false \
        -Dscreenshare=false \
        -Dremoting=false \
        -Dpipewire=false \
        -Dshell-desktop=false \
        -Dshell-fullscreen=false \
        -Dcolor-management-lcms=false \
        -Dshell-ivi=false \
        -Dshell-kiosk=false \
        -Ddemo-clients=false \
        -Dsimple-clients=[] \
        -Dtools=[] \
        -Dresize-pool=false \
        -Dwcap-decode=false \
        -Dtest-junit-xml=false && \
    cd build && \
    ninja && \
    ninja install
RUN echo 'weston:' `git --git-dir=/work/vendor/weston/.git rev-parse --verify HEAD` >> /work/versions.txt

# Build PulseAudio
COPY vendor/pulseaudio /work/vendor/pulseaudio
WORKDIR /work/vendor/pulseaudio
RUN meson --prefix=${PREFIX} build -Ddatabase=simple -Dbluez5=false -Dtests=false
RUN cd build && \
    ninja && \
    ninja install
RUN echo 'pulseaudio:' `git --git-dir=/work/vendor/pulseaudio/.git rev-parse --verify HEAD` >> /work/versions.txt

# Build sharedguestalloc
COPY vendor/sharedguestalloc /work/vendor/sharedguestalloc
WORKDIR /work/vendor/sharedguestalloc
RUN make -j8
RUN echo 'sharedguestalloc:' `git --git-dir=/work/vendor/sharedguestalloc/.git rev-parse --verify HEAD` >> /work/versions.txt

# Build WSLg Daemon
COPY WSLGd /work/WSLGd
WORKDIR /work/WSLGd
RUN meson --prefix=${PREFIX} build
RUN ninja -C build -j8 install

########################################################################
########################################################################

## Create the distro image with just what's needed at runtime

FROM cblmariner.azurecr.io/cblmariner:1.0 AS runtime

COPY config/mariner_user.key /etc/tdnf/mariner_user.key
COPY config/mariner_user.crt /etc/tdnf/mariner_user.crt
COPY config/marinerui-derivative-public.repo /etc/yum.repos.d/marinerui-derivative-public.repo

RUN echo " Install Core/UI Runtime Dependencies "
RUN tdnf    install -y \
            libinput \
            libltdl \
            libpng \
            libjpeg-turbo \
            libwebp \
            libXcursor \
            cairo \
            dbus  \
            dbus-glib  \
            pango \
            libsndfile \
            libva \
            lxrandr \
            xtrans \
            wayland-protocols-devel \
            xorg-applications \
            xclock \
            tzdata

# TODO: Review Mariner dependencies installing libinput adds more then 200Mb adding pango add more then 50Mb


RUN rm /etc/tdnf/mariner_user.key && \
    rm /etc/tdnf/mariner_user.crt && \
    rm /etc/yum.repos.d/marinerui-derivative-public.repo

# Install packages to aid in development.
# TODO: these should not be included when building the retail image.
RUN tdnf install -y \
            gdb \
            nano \
            procps-ng \
            vim

# Create wslg user.
RUN useradd -u 1000 --create-home wslg && \
    mkdir /home/wslg/.config && \
    chown wslg /home/wslg/.config

# Copy config files.
COPY config/wsl.conf /etc/wsl.conf
COPY config/weston.ini /home/wslg/.config/weston.ini

# Copy default icon file.
COPY resources/linux.png /usr/share/icons/wsl/linux.png

# Copy the build artifacts from the build stage.
COPY --from=dev /work/build /

COPY --from=dev /work/versions.txt /etc/versions.txt

COPY --from=dev /work/vendor/sharedguestalloc/libsharedguestalloc.so /usr/lib/libsharedguestalloc.so

>>>>>>> e92b92dc
CMD /usr/bin/WSLGd<|MERGE_RESOLUTION|>--- conflicted
+++ resolved
@@ -1,6 +1,7 @@
-<<<<<<< HEAD
 # Create a builder image with the compilers, etc. needed
 FROM cblmariner.azurecr.io/cblmariner:1.0 AS build-env
+
+ARG WSLG_ARCH="x86_64"
 
 # Install all the required packages for building. This list is probably
 # longer than necessary.
@@ -84,7 +85,7 @@
 
 COPY config/mariner_user.key /etc/tdnf/mariner_user.key
 COPY config/mariner_user.crt /etc/tdnf/mariner_user.crt
-COPY config/migrated-marinerui-x86_64.repo /etc/yum.repos.d/migrated-marinerui.repo
+COPY config/migrated-marinerui-${WSLG_ARCH}.repo /etc/yum.repos.d/migrated-marinerui.repo
 
 RUN echo " Install UI dependencies "
 RUN tdnf    install -y \
@@ -151,6 +152,8 @@
         -DCMAKE_INSTALL_LIBDIR=${PREFIX}/lib \
         -DCMAKE_BUILD_TYPE=RelWithDebInfo \
         -DWITH_SERVER=ON \
+        -DWITH_CHANNEL_GFXREDIR=ON \
+        -DWITH_CHANNEL_RDPAPPLIST=ON \
         -DWITH_CLIENT=OFF \
         -DWITH_CLIENT_COMMON=OFF \
         -DWITH_CLIENT_CHANNELS=OFF \
@@ -218,7 +221,7 @@
 
 COPY config/mariner_user.key /etc/tdnf/mariner_user.key
 COPY config/mariner_user.crt /etc/tdnf/mariner_user.crt
-COPY config/migrated-marinerui.repo /etc/yum.repos.d/migrated-marinerui.repo
+COPY config/migrated-marinerui-${WSLG_ARCH}.repo /etc/yum.repos.d/migrated-marinerui.repo
 
 RUN echo " Install Core/UI Runtime Dependencies "
 RUN tdnf    install -y \
@@ -276,381 +279,4 @@
 
 COPY --from=dev /work/vendor/sharedguestalloc/libsharedguestalloc.so /usr/lib/libsharedguestalloc.so
 
-=======
-# Create a builder image with the compilers, etc. needed
-FROM cblmariner.azurecr.io/cblmariner:1.0 AS build-env
-
-# Install all the required packages for building. This list is probably
-# longer than necessary.
-RUN echo " Install Git/CA certificates "
-RUN tdnf install -y \
-        git \
-        ca-certificates
-
-RUN echo " Install Core dependencies "
-RUN tdnf install -y \
-        alsa-lib \
-        alsa-lib-devel  \
-        autoconf  \
-        automake  \
-        binutils  \
-        bison  \
-        build-essential  \
-        cairo \
-        cairo-devel  \
-        clang  \
-        clang-devel  \
-        cmake  \
-        dbus  \
-        dbus-devel  \
-        dbus-glib  \
-        dbus-glib-devel  \
-        diffutils  \
-        elfutils-devel  \
-        file-libs  \
-        flex  \
-        fontconfig-devel  \
-        gawk  \
-        gcc  \
-        gettext  \
-        glibc-devel  \
-        glib-schemas \
-        gobject-introspection  \
-        gobject-introspection-devel  \
-        harfbuzz  \
-        harfbuzz-devel  \
-        kernel-headers  \
-        intltool \
-        libatomic_ops  \
-        libcap-devel  \
-        libffi  \
-        libffi-devel  \
-        libgudev  \
-        libgudev-devel  \
-        libjpeg-turbo  \
-        libjpeg-turbo-devel  \
-        libltdl  \
-        libltdl-devel  \
-        libpng-devel  \
-        libtiff  \
-        libtiff-devel  \
-        libusb  \
-        libusb-devel  \
-        libwebp  \
-        libwebp-devel  \
-        libxml2 \
-        libxml2-devel  \
-        make  \
-        meson  \
-        newt  \
-        nss  \
-        nss-libs  \
-        openldap  \
-        openssl-devel  \
-        pam-devel  \
-        pango  \
-        pango-devel  \
-        patch  \
-        perl-XML-Parser \
-        polkit-devel  \
-        python2-devel \
-        python3-mako  \
-        sqlite-devel \
-        systemd-devel  \
-        unzip  \
-        vala  \
-        vala-devel  \
-        vala-tools
-
-COPY config/mariner_user.key /etc/tdnf/mariner_user.key
-COPY config/mariner_user.crt /etc/tdnf/mariner_user.crt
-COPY config/marinerui-derivative-public.repo /etc/yum.repos.d/marinerui-derivative-public.repo
-COPY config/xwayland_log.patch /work/vendor/xwayland_log.patch
-
-RUN echo " Install UI dependencies "
-RUN tdnf    install -y \
-            atk \
-            gdk-pixbuf \
-            gdk-pixbuf-devel \
-            gtk2 \
-            libinput-devel \
-            libSM-devel \
-            libXcursor \
-            libXcursor-devel \
-            libXdamage-devel \
-            libXfont-devel \
-            libXfont2-devel \
-            libXi \
-            libXi-devel \
-            libXtst \
-            libXtst-devel \
-            libXv-devel \
-            libXxf86vm-devel \
-            libepoxy-devel \
-            libevdev \
-            libevdev-devel \
-            libinput \
-            libpciaccess-devel \
-            libsndfile \
-            libsndfile-devel \
-            libva \
-            libva-devel \
-            libxkbfile-devel \
-            libxshmfence-devel \
-            lxrandr \
-            wayland-protocols-devel \
-            xcb-util-devel \
-            xcb-util-keysyms-devel \
-            xcursor-themes \
-            xorg-server-devel 
-
-# Create an image with builds of FreeRDP and Weston
-FROM build-env AS dev
-
-ARG WSLG_VERSION="<current>"
-ARG WSLG_ARCH="x86_64"
-
-RUN echo "WSLG (" ${WSLG_ARCH} "):" ${WSLG_VERSION} > /work/versions.txt
-
-### Meson
-# The version of Meson on Mariner repo is too old
-RUN \
-wget https://bootstrap.pypa.io/get-pip.py && \
-python3 get-pip.py --force-reinstall && \
-pip3 install --upgrade --force-reinstall meson
-
-#
-# Build build-time dependencies.
-#
-
-### xcursorgen
-WORKDIR /work/vendor
-RUN \
-wget https://www.x.org/archive/individual/app/xcursorgen-1.0.7.tar.bz2 && \
-tar -xvf xcursorgen-1.0.7.tar.bz2 && \
-cd xcursorgen-1.0.7/ && \
-./configure --prefix=/usr && \
-make && \
-make install 
-
-#
-# Build runtime dependencies.
-#
-
-ENV DESTDIR=/work/build
-ENV PREFIX=/usr
-ENV PKG_CONFIG_PATH=${DESTDIR}${PREFIX}/lib/pkgconfig:${DESTDIR}${PREFIX}/lib/${WSLG_ARCH}-linux-gnu/pkgconfig:${DESTDIR}${PREFIX}/share/pkgconfig
-ENV C_INCLUDE_PATH=${DESTDIR}${PREFIX}/include:${DESTDIR}${PREFIX}/include/freerdp2:${DESTDIR}${PREFIX}/include/winpr2
-ENV CPLUS_INCLUDE_PATH=${C_INCLUDE_PATH}
-ENV LIBRARY_PATH=${DESTDIR}${PREFIX}/lib
-
-# Build wayland
-COPY vendor/wayland /work/vendor/wayland
-WORKDIR /work/vendor/wayland
-RUN ./autogen.sh --prefix=${PREFIX} --disable-documentation && \
-    make -j8 && make install
-RUN echo 'wayland:' `git --git-dir=/work/vendor/wayland/.git rev-parse --verify HEAD` >> /work/versions.txt
-
-### libxkbcommon
-WORKDIR /work/vendor
-RUN \
-wget https://xkbcommon.org/download/libxkbcommon-1.0.1.tar.xz && \
-tar -xvf libxkbcommon-1.0.1.tar.xz && \
-cd libxkbcommon-1.0.1/ && \
-mkdir build && \
-cd    build && \
-meson --prefix=${PREFIX} -Dbuildtype=release -Denable-docs=false .. && \
-ninja && \
-ninja install
-
-### Xorg-Server 
-WORKDIR /work/vendor
-RUN \
-wget https://www.x.org/pub/individual/xserver/xorg-server-1.20.9.tar.bz2 && \
-tar -xvf xorg-server-1.20.9.tar.bz2 && \
-cd xorg-server-1.20.9/ && \
-patch -p1 < ../xwayland_log.patch && \
-./configure --prefix=${PREFIX}  \
-            --enable-glamor     \
-            --enable-xwayland   \
-            --enable-install-setuid  \
-            --enable-suid-wrapper    \
-            --disable-systemd-logind \
-            --enable-libunwind=no    \
-            --with-xkb-output=/var/lib/xkb && \
-make && \
-make install
-
-### xkbcomp
-WORKDIR /work/vendor
-RUN \
-wget https://www.x.org/archive/individual/app/xkbcomp-1.4.4.tar.bz2 && \
-tar -xvf xkbcomp-1.4.4.tar.bz2 && \
-cd xkbcomp-1.4.4/ && \
-./configure --prefix=${PREFIX} && \
-make && \
-make install
-
-### Xkeyboard-config
-WORKDIR /work/vendor
-RUN \
-wget https://www.x.org/archive/individual/data/xkeyboard-config/xkeyboard-config-2.31.tar.bz2 && \
-tar -xvf xkeyboard-config-2.31.tar.bz2 && \
-cd xkeyboard-config-2.31 && \
-./configure --prefix=${PREFIX} && \
-make && \
-make install
-
-### xcursor-themes
-WORKDIR /work/vendor
-RUN \
-wget https://www.x.org/archive/individual/data/xcursor-themes-1.0.6.tar.bz2 && \
-tar -xvf xcursor-themes-1.0.6.tar.bz2 && \
-cd xcursor-themes-1.0.6/ && \
-./configure --prefix=${PREFIX} && \
-make && \
-make install 
-
-# Build FreeRDP
-COPY vendor/FreeRDP /work/vendor/FreeRDP
-WORKDIR /work/vendor/FreeRDP
-RUN cmake -G Ninja \
-        -B build \
-        -DCMAKE_INSTALL_PREFIX=${PREFIX} \
-        -DCMAKE_INSTALL_LIBDIR=${PREFIX}/lib \
-        -DCMAKE_BUILD_TYPE=RelWithDebInfo \
-        -DWITH_SERVER=ON \
-        -DWITH_CHANNEL_GFXREDIR=ON \
-        -DWITH_CHANNEL_RDPAPPLIST=ON \
-        -DWITH_CLIENT=OFF \
-        -DWITH_CLIENT_COMMON=OFF \
-        -DWITH_CLIENT_CHANNELS=OFF \
-        -DWITH_CLIENT_INTERFACE=OFF \
-        -DWITH_PROXY=OFF \
-        -DWITH_SHADOW=OFF \
-        -DWITH_SAMPLE=OFF && \
-    cd    build && \
-    ninja && \
-    ninja install
-RUN echo 'FreeRDP:' `git --git-dir=/work/vendor/FreeRDP/.git rev-parse --verify HEAD` >> /work/versions.txt
-
-# Build Weston
-COPY vendor/weston /work/vendor/weston
-WORKDIR /work/vendor/weston
-RUN meson --prefix=${PREFIX} build \
-        -Dbackend-default=rdp \
-        -Dbackend-drm=false \
-        -Dbackend-drm-screencast-vaapi=false \
-        -Dbackend-headless=false \
-        -Dbackend-wayland=false \
-        -Dbackend-x11=false \
-        -Dbackend-fbdev=false \
-        -Dcolor-management-colord=false \
-        -Dscreenshare=false \
-        -Dremoting=false \
-        -Dpipewire=false \
-        -Dshell-desktop=false \
-        -Dshell-fullscreen=false \
-        -Dcolor-management-lcms=false \
-        -Dshell-ivi=false \
-        -Dshell-kiosk=false \
-        -Ddemo-clients=false \
-        -Dsimple-clients=[] \
-        -Dtools=[] \
-        -Dresize-pool=false \
-        -Dwcap-decode=false \
-        -Dtest-junit-xml=false && \
-    cd build && \
-    ninja && \
-    ninja install
-RUN echo 'weston:' `git --git-dir=/work/vendor/weston/.git rev-parse --verify HEAD` >> /work/versions.txt
-
-# Build PulseAudio
-COPY vendor/pulseaudio /work/vendor/pulseaudio
-WORKDIR /work/vendor/pulseaudio
-RUN meson --prefix=${PREFIX} build -Ddatabase=simple -Dbluez5=false -Dtests=false
-RUN cd build && \
-    ninja && \
-    ninja install
-RUN echo 'pulseaudio:' `git --git-dir=/work/vendor/pulseaudio/.git rev-parse --verify HEAD` >> /work/versions.txt
-
-# Build sharedguestalloc
-COPY vendor/sharedguestalloc /work/vendor/sharedguestalloc
-WORKDIR /work/vendor/sharedguestalloc
-RUN make -j8
-RUN echo 'sharedguestalloc:' `git --git-dir=/work/vendor/sharedguestalloc/.git rev-parse --verify HEAD` >> /work/versions.txt
-
-# Build WSLg Daemon
-COPY WSLGd /work/WSLGd
-WORKDIR /work/WSLGd
-RUN meson --prefix=${PREFIX} build
-RUN ninja -C build -j8 install
-
-########################################################################
-########################################################################
-
-## Create the distro image with just what's needed at runtime
-
-FROM cblmariner.azurecr.io/cblmariner:1.0 AS runtime
-
-COPY config/mariner_user.key /etc/tdnf/mariner_user.key
-COPY config/mariner_user.crt /etc/tdnf/mariner_user.crt
-COPY config/marinerui-derivative-public.repo /etc/yum.repos.d/marinerui-derivative-public.repo
-
-RUN echo " Install Core/UI Runtime Dependencies "
-RUN tdnf    install -y \
-            libinput \
-            libltdl \
-            libpng \
-            libjpeg-turbo \
-            libwebp \
-            libXcursor \
-            cairo \
-            dbus  \
-            dbus-glib  \
-            pango \
-            libsndfile \
-            libva \
-            lxrandr \
-            xtrans \
-            wayland-protocols-devel \
-            xorg-applications \
-            xclock \
-            tzdata
-
-# TODO: Review Mariner dependencies installing libinput adds more then 200Mb adding pango add more then 50Mb
-
-
-RUN rm /etc/tdnf/mariner_user.key && \
-    rm /etc/tdnf/mariner_user.crt && \
-    rm /etc/yum.repos.d/marinerui-derivative-public.repo
-
-# Install packages to aid in development.
-# TODO: these should not be included when building the retail image.
-RUN tdnf install -y \
-            gdb \
-            nano \
-            procps-ng \
-            vim
-
-# Create wslg user.
-RUN useradd -u 1000 --create-home wslg && \
-    mkdir /home/wslg/.config && \
-    chown wslg /home/wslg/.config
-
-# Copy config files.
-COPY config/wsl.conf /etc/wsl.conf
-COPY config/weston.ini /home/wslg/.config/weston.ini
-
-# Copy default icon file.
-COPY resources/linux.png /usr/share/icons/wsl/linux.png
-
-# Copy the build artifacts from the build stage.
-COPY --from=dev /work/build /
-
-COPY --from=dev /work/versions.txt /etc/versions.txt
-
-COPY --from=dev /work/vendor/sharedguestalloc/libsharedguestalloc.so /usr/lib/libsharedguestalloc.so
-
->>>>>>> e92b92dc
 CMD /usr/bin/WSLGd